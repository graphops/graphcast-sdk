--- conflicted
+++ resolved
@@ -23,11 +23,7 @@
 
 use crate::{
     graphql::client_network::query_network_subgraph,
-<<<<<<< HEAD
     graphql::client_registry::query_registry_indexer, NoncesMap, Sender,
-=======
-    graphql::client_registry::query_registry_indexer, NoncesMap,
->>>>>>> 81c99889
 };
 use anyhow::anyhow;
 
@@ -236,15 +232,11 @@
         updated_nonces
     }
 
-<<<<<<< HEAD
     /// Check historic nonce: ensure message sequencing
     pub fn valid_nonce(
         &self,
         nonces: &Arc<Mutex<NoncesMap>>,
     ) -> Result<&GraphcastMessage, anyhow::Error> {
-=======
-    pub fn recover_sender_address(&self) -> String {
->>>>>>> 81c99889
         let radio_payload = RadioPayloadMessage::new(self.identifier.clone(), self.content.clone());
         format!(
             "{:#x}",
