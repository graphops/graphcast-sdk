use crate::{
    gossip_agent::message_typing::{self, GraphcastMessage},
<<<<<<< HEAD
    NoncesMap, Sender,
=======
    NoncesMap,
>>>>>>> 81c99889
};
use colored::*;
use ethers::{
    providers::{Http, Middleware, Provider},
    types::Block,
};
use prost::Message;
use std::sync::Mutex;
use std::{borrow::Cow, io::prelude::*, sync::Arc};
use std::{fs::File, net::IpAddr, str::FromStr};
use waku::{
    waku_new, Encoding, Multiaddr, ProtocolId, Running, Signal, WakuLogLevel, WakuNodeConfig,
    WakuNodeHandle, WakuPubSubTopic,
};

/// Generate and format pubsub topics based on recommendations from https://rfc.vac.dev/spec/23/
pub fn generate_pubsub_topics(
    radio_name: &str,
    subtopics: &[String],
) -> Vec<Option<WakuPubSubTopic>> {
    (*subtopics
        .iter()
        .map(|subtopic| {
            let borrowed_subtopic: &str = subtopic;
            let topic = "graphcast-".to_string() + radio_name + "-" + borrowed_subtopic;

            Some(WakuPubSubTopic {
                topic_name: Cow::from(topic),
                encoding: Encoding::Proto,
            })
        })
        .collect::<Vec<Option<WakuPubSubTopic>>>())
    .to_vec()
}

/// Initialize a Waku Node with configurations.
/// Specify the node to use relay network and require at least one peer before publishing
fn gen_handle() -> WakuNodeHandle<Running> {
    let constants = WakuNodeConfig {
        host: IpAddr::from_str("0.0.0.0").ok(),
        port: Some(6001),
        advertise_addr: None, // Fill this for boot nodes
        node_key: None,
        keep_alive_interval: None,
        relay: None,                   // Default True
        min_peers_to_publish: Some(1), // Default 0
        filter: None,
        log_level: Some(WakuLogLevel::Error),
    };

    waku_new(Some(constants)).unwrap().start().unwrap()
}

/// Connect waku node to peers and subscribe to topics
fn connect_and_subscribe(
    nodes: Vec<String>,
    node_handle: WakuNodeHandle<Running>,
    graphcast_topics: Vec<Option<WakuPubSubTopic>>,
) -> WakuNodeHandle<Running> {
    for address in nodes
        .iter()
        .map(|a| Multiaddr::from_str(a).expect("Could not parse address"))
    {
        let peerid = node_handle
            .add_peer(&address, ProtocolId::Relay)
            .unwrap_or_else(|_| String::from("Could not add peer"));
        node_handle.connect_peer_with_id(peerid, None).unwrap();
    }

    for topic in graphcast_topics {
        node_handle
            .relay_subscribe(topic.clone())
            .expect("Could not subscribe to the topic");
        println!(
            "PubSub peer readiness: {:#?} -> {:#}",
            topic.clone().unwrap().topic_name,
            node_handle.relay_enough_peers(topic).unwrap()
        );
    }

    println!(
        "listening to peers: {:#?}",
        node_handle.listen_addresses().unwrap()
    );

    node_handle
}

//TODO: Topic discovery
/// Set up a waku node given pubsub topics
pub fn setup_node_handle(graphcast_topics: &[Option<WakuPubSubTopic>]) -> WakuNodeHandle<Running> {
    match std::env::args().nth(1) {
        Some(x) if x == *"boot" => {
            let nodes = Vec::from([
                "/dns4/node-01.ac-cn-hongkong-c.wakuv2.test.statusim.net/tcp/30303/p2p/16Uiu2HAkvWiyFsgRhuJEb9JfjYxEkoHLgnUQmr1N5mKWnYjxYRVm".to_string(),
                "/dns4/node-01.do-ams3.wakuv2.test.statusim.net/tcp/30303/p2p/16Uiu2HAmPLe7Mzm8TsYUubgCAW1aJoeFScxrLj8ppHFivPo97bUZ".to_string(),
                "/dns4/node-01.gc-us-central1-a.wakuv2.test.statusim.net/tcp/30303/p2p/16Uiu2HAmJb2e28qLXxT5kZxVUUoJt72EMzNGXB47Rxx5hw3q4YjS".to_string(),
            ]);
            let boot_node_handle =
                connect_and_subscribe(nodes, gen_handle(), graphcast_topics.to_vec());
            let boot_node_id = boot_node_handle.peer_id().unwrap();
            println!("Boot node id {}", boot_node_id);

            let mut file = File::create("./boot_node_id.conf").unwrap();
            file.write_all(boot_node_id.as_bytes()).unwrap();
            boot_node_handle
        }
        _ => {
            let mut file = File::open("./boot_node_id.conf").unwrap();
            let mut boot_node_id = String::new();
            file.read_to_string(&mut boot_node_id).unwrap();

            // run default nodes with peers hosted with pubsub to graphcast topics
            println!(
                "{} {:?}",
                "Registering the following topics: ".cyan(),
                graphcast_topics.to_vec()
            );

            // Would be nice to refactor this construction with waku topic confi
            let nodes = Vec::from([format!("{}{}", "/ip4/0.0.0.0/tcp/6001/p2p/", boot_node_id),
            "/dns4/node-01.ac-cn-hongkong-c.wakuv2.test.statusim.net/tcp/30303/p2p/16Uiu2HAkvWiyFsgRhuJEb9JfjYxEkoHLgnUQmr1N5mKWnYjxYRVm".to_string(),
            "/dns4/node-01.do-ams3.wakuv2.test.statusim.net/tcp/30303/p2p/16Uiu2HAmPLe7Mzm8TsYUubgCAW1aJoeFScxrLj8ppHFivPo97bUZ".to_string(),
            "/dns4/node-01.gc-us-central1-a.wakuv2.test.statusim.net/tcp/30303/p2p/16Uiu2HAmJb2e28qLXxT5kZxVUUoJt72EMzNGXB47Rxx5hw3q4YjS".to_string(),]);

            connect_and_subscribe(nodes, gen_handle(), graphcast_topics.to_vec())
        }
    }
}

<<<<<<< HEAD
//TODO: add Dispute query to the network subgraph endpoint
//Curryify if possible - factor out param on provider,
pub async fn handle_signal(
    provider: &Provider<Http>,
    signal: Signal,
    nonces: &Arc<Mutex<NoncesMap>>,
) -> Result<(Sender, GraphcastMessage), anyhow::Error> {
=======
/// Parse and validate incoming message, returns ()
pub async fn handle_signal(
    provider: &Provider<Http>,
    nonces: &Arc<Mutex<NoncesMap>>,
    signal: Signal,
) {
>>>>>>> 81c99889
    println!("{}", "New message received!".bold().red());
    match signal.event() {
        waku::Event::WakuMessage(event) => {
            match <message_typing::GraphcastMessage as Message>::decode(
                event.waku_message().payload(),
            ) {
                Ok(graphcast_message) => {
                    println!(
                        "Message id: {}\n{} {:?}",
                        event.message_id(),
                        "Graphcast message:".cyan(),
                        graphcast_message
                    );

                    let block: Block<_> = provider
                        .get_block(graphcast_message.block_number)
                        .await
                        .unwrap()
                        .unwrap();
                    let block_hash = format!("{:#x}", block.hash.unwrap());

                    match check_message_validity(graphcast_message, block_hash, nonces).await {
                        Ok((sender, msg)) => Ok((sender, msg)),
                        Err(err) => Err(anyhow::anyhow!(
                            "{}{:#?}",
                            "Could not handle the message: ".yellow(),
                            err
                        )),
                    }
                }
                Err(e) => Err(anyhow::anyhow!(
                    "Waku message not interpretated as a Graphcast message\nError occurred: {:?}",
                    e
                )),
            }
        }
        waku::Event::Unrecognized(data) => Err(anyhow::anyhow!("Unrecognized event!\n {:?}", data)),
        _ => Err(anyhow::anyhow!(
            "Unrecognized signal!\n {:?}",
            serde_json::to_string(&signal)
        )),
    }
}

/// Check validity of the message:
/// Sender check verifies sender's on-chain identity with gossip registry
/// Time check verifies that message was from within the acceptable timestamp
/// Block hash check verifies sender's access to valid Ethereum node provider and blocks
/// Nonce check ensures the ordering of the messages and avoids past messages
pub async fn check_message_validity(
    graphcast_message: GraphcastMessage,
    block_hash: String,
    nonces: &Arc<Mutex<NoncesMap>>,
<<<<<<< HEAD
) -> Result<(Sender, GraphcastMessage), anyhow::Error> {
    let (sender, msg) = graphcast_message.valid_sender().await?;

    msg.valid_time()?
=======
) -> Result<GraphcastMessage, anyhow::Error> {
    graphcast_message
        .valid_sender()
        .await?
        .valid_time()?
>>>>>>> 81c99889
        .valid_hash(block_hash)?
        .valid_nonce(nonces)?;

    println!("{}", "Valid message!".bold().green());

    Ok((sender, graphcast_message.clone()))
}

#[cfg(test)]
mod tests {
    use super::*;

    #[test]
    fn test_empty_topics() {
        let empty_vec = [].to_vec();
        let empty_topic_vec: Vec<Option<WakuPubSubTopic>> = [].to_vec();
        assert_eq!(
            generate_pubsub_topics("test", &empty_vec).len(),
            empty_topic_vec.len()
        );
    }

    #[test]
    fn test_generate_pubsub_topics() {
        let basics = ["Qmyumyum".to_string(), "Ymqumqum".to_string()].to_vec();
        let basics_generated: Vec<Cow<'static, str>> = [
            Cow::from("graphcast-some-radio-Qmyumyum"),
            Cow::from("graphcast-some-radio-Ymqumqum"),
        ]
        .to_vec();
        let res = generate_pubsub_topics("some-radio", &basics);
        for i in 0..res.len() {
            assert_eq!(res[i].as_ref().unwrap().topic_name, basics_generated[i]);
        }
    }
}<|MERGE_RESOLUTION|>--- conflicted
+++ resolved
@@ -1,10 +1,6 @@
 use crate::{
     gossip_agent::message_typing::{self, GraphcastMessage},
-<<<<<<< HEAD
     NoncesMap, Sender,
-=======
-    NoncesMap,
->>>>>>> 81c99889
 };
 use colored::*;
 use ethers::{
@@ -135,7 +131,6 @@
     }
 }
 
-<<<<<<< HEAD
 //TODO: add Dispute query to the network subgraph endpoint
 //Curryify if possible - factor out param on provider,
 pub async fn handle_signal(
@@ -143,14 +138,6 @@
     signal: Signal,
     nonces: &Arc<Mutex<NoncesMap>>,
 ) -> Result<(Sender, GraphcastMessage), anyhow::Error> {
-=======
-/// Parse and validate incoming message, returns ()
-pub async fn handle_signal(
-    provider: &Provider<Http>,
-    nonces: &Arc<Mutex<NoncesMap>>,
-    signal: Signal,
-) {
->>>>>>> 81c99889
     println!("{}", "New message received!".bold().red());
     match signal.event() {
         waku::Event::WakuMessage(event) => {
@@ -204,18 +191,10 @@
     graphcast_message: GraphcastMessage,
     block_hash: String,
     nonces: &Arc<Mutex<NoncesMap>>,
-<<<<<<< HEAD
 ) -> Result<(Sender, GraphcastMessage), anyhow::Error> {
     let (sender, msg) = graphcast_message.valid_sender().await?;
 
     msg.valid_time()?
-=======
-) -> Result<GraphcastMessage, anyhow::Error> {
-    graphcast_message
-        .valid_sender()
-        .await?
-        .valid_time()?
->>>>>>> 81c99889
         .valid_hash(block_hash)?
         .valid_nonce(nonces)?;
 
