--- conflicted
+++ resolved
@@ -27,11 +27,7 @@
 use self::waku_handling::{generate_pubsub_topics, handle_signal, setup_node_handle};
 use crate::graphql::client_network::query_network_subgraph;
 use crate::graphql::client_registry::query_registry_indexer;
-<<<<<<< HEAD
 use crate::{NoncesMap, Sender};
-=======
-use crate::NoncesMap;
->>>>>>> 81c99889
 
 pub mod message_typing;
 pub mod waku_handling;
@@ -56,10 +52,7 @@
     pub indexer_allocations: Vec<String>,
     content_topic: WakuContentTopic,
     node_handle: WakuNodeHandle<Running>,
-<<<<<<< HEAD
-=======
     /// Nonces map for caching sender nonces in each subtopic
->>>>>>> 81c99889
     pub nonces: Arc<Mutex<NoncesMap>>,
 }
 
@@ -73,10 +66,7 @@
         eth_node: String,
         radio_name: &str,
     ) -> Result<GossipAgent, Box<dyn Error>> {
-<<<<<<< HEAD
         let app_name: Cow<str> = Cow::from("graphcast");
-=======
->>>>>>> 81c99889
         let wallet = private_key.parse::<LocalWallet>().unwrap();
         let provider: Provider<Http> = Provider::<Http>::try_from(eth_node.clone()).unwrap();
         let content_topic: WakuContentTopic = WakuContentTopic {
@@ -114,42 +104,27 @@
         })
     }
 
-<<<<<<< HEAD
     // Note: Would be nice to factor out provider with eth_node, maybe impl Copy trait
-    /// Given custom message handler, feed into waku event callback
+    /// Establish custom handler for incoming Waku messages
     pub fn register_handler<F: FnMut(Result<(Sender, GraphcastMessage), anyhow::Error>) + std::marker::Sync + std::marker::Send + 'static>(
         &'static self,
         radio_handler_mutex: Arc<Mutex<F>>,
     ) {
-=======
-    //TODO: Factor out handler
-    /// Establish custom handler for incoming Waku messages
-    pub fn message_handler(&'static self) {
->>>>>>> 81c99889
         let provider: Provider<Http> = Provider::<Http>::try_from(&self.eth_node.clone()).unwrap();
         let handle_async = move |signal: Signal| {
             let rt = Runtime::new().unwrap();
 
             rt.block_on(async {
-<<<<<<< HEAD
                 let msg = handle_signal(&provider, signal, &self.nonces).await;
                 let mut radio_handler = radio_handler_mutex.lock().unwrap();
                 radio_handler(msg);
-=======
-                handle_signal(&provider, &self.nonces, signal).await;
->>>>>>> 81c99889
             });
         };
         waku_set_event_callback(handle_async);
     }
 
-<<<<<<< HEAD
     /// For each topic, construct with custom write function and send
     pub async fn send_message(
-=======
-    /// Construct a Graphcast message and send to the Waku Relay network with custom topic
-    pub async fn gossip_message(
->>>>>>> 81c99889
         &self,
         topic: Option<WakuPubSubTopic>,
         block_number: u64,
