--- conflicted
+++ resolved
@@ -1,8 +1,3 @@
-<<<<<<< HEAD
-use num_bigint::BigUint;
-use once_cell::sync::OnceCell;
-use std::{
-=======
 //! # Graphcast
 //!
 //! `graphcast` is a development kit to build The Graph network
@@ -24,7 +19,6 @@
 use once_cell::sync::OnceCell;
 use std::{
     borrow::Cow,
->>>>>>> 81c99889
     collections::HashMap,
     sync::{Arc, Mutex},
 };
@@ -36,9 +30,6 @@
 }
 
 type NoncesMap = HashMap<String, HashMap<String, i64>>;
-<<<<<<< HEAD
-pub static NONCES: OnceCell<Arc<Mutex<NoncesMap>>> = OnceCell::new();
-=======
 
 /// Each radio persist Nonces from sub-topic messages differentiating sender
 pub static NONCES: OnceCell<Arc<Mutex<NoncesMap>>> = OnceCell::new();
@@ -54,7 +45,6 @@
 pub fn app_name() -> Cow<'static, str> {
     Cow::from("graphcast")
 }
->>>>>>> 81c99889
 
 #[cfg(test)]
 mod tests {
