--- conflicted
+++ resolved
@@ -10,13 +10,7 @@
     providers::{Http, Middleware, Provider},
     types::U64,
 };
-<<<<<<< HEAD
 use graphcast::gossip_agent::message_typing::GraphcastMessage;
-=======
-use once_cell::sync::OnceCell;
-use std::env;
-
->>>>>>> 81c99889
 use graphcast::gossip_agent::waku_handling::generate_pubsub_topics;
 use graphcast::gossip_agent::{GossipAgent, NETWORK_SUBGRAPH};
 use graphcast::graphql::client_network::query_network_subgraph;
@@ -62,7 +56,6 @@
     let topics: Vec<Option<WakuPubSubTopic>> =
         generate_pubsub_topics(radio_name, indexer_allocations);
 
-<<<<<<< HEAD
     let radio_handler = |msg: Result<(Sender, GraphcastMessage), anyhow::Error>| match msg {
         Ok((sender, msg)) => {
             println!("Decoded valid message: {:?}", msg);
@@ -166,11 +159,6 @@
 
     let radio_handler = Arc::new(Mutex::new(radio_handler));
     GOSSIP_AGENT.get().unwrap().register_handler(radio_handler);
-=======
-    if GOSSIP_AGENT.set(gossip_agent).is_ok() {
-        GOSSIP_AGENT.get().unwrap().message_handler();
-    }
->>>>>>> 81c99889
 
     let mut curr_block = 0;
     let mut compare_block: u64 = 0;
@@ -230,7 +218,6 @@
                 .indexer_stake();
 
                 if let Ok(Some(content)) = poi_query(ipfs_hash.to_string()).await {
-<<<<<<< HEAD
                     let attestation = Attestation {
                         npoi: content.clone(),
                         stake_weight: my_stake,
@@ -253,19 +240,6 @@
                             blocks_clone.insert(block_number, attestation);
                             local_attestations.insert(ipfs_hash.to_string(), blocks_clone);
                         }
-=======
-                    {
-                        let res = GOSSIP_AGENT
-                            .get()
-                            .unwrap()
-                            .gossip_message(topic, block_number, content)
-                            .await;
-
-                        match res {
-                            Ok(sent) => println!("res!!! {}", sent),
-                            Err(e) => println!("eeeer!!! {}", e),
-                        };
->>>>>>> 81c99889
                     }
 
                     let res = GOSSIP_AGENT
